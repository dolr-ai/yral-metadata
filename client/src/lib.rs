pub mod consts;
mod error;

pub use error::*;

use consts::DEFAULT_API_URL;

use ic_agent::{export::Principal, Identity};
use reqwest::{
    header::{HeaderMap, HeaderValue, AUTHORIZATION},
    Url,
};
use types::{
<<<<<<< HEAD
    ApiResult, BulkUsers, GetUserMetadataRes, RegisterDeviceReq, RegisterDeviceRes,
    SetUserMetadataReq, SetUserMetadataRes, UnregisterDeviceReq, UnregisterDeviceRes, UserMetadata,
=======
    ApiResult, BulkUsers, GetUserMetadataRes, SetUserMetadataReq, SetUserMetadataRes, UserMetadata,
>>>>>>> 37f02f59
};
use yral_identity::ic_agent::sign_message;

#[derive(Clone, Debug)]
pub struct MetadataClient<const AUTH: bool> {
    base_url: Url,
    client: reqwest::Client,
    jwt_token: Option<String>,
}

impl Default for MetadataClient<false> {
    fn default() -> Self {
        Self {
            base_url: Url::parse(DEFAULT_API_URL).unwrap(),
            client: Default::default(),
            jwt_token: None,
        }
    }
}

impl<const A: bool> MetadataClient<A> {
    pub fn with_base_url(base_url: Url) -> Self {
        Self {
            base_url,
            client: Default::default(),
            jwt_token: None,
        }
    }

    pub async fn set_user_metadata(
        &self,
        identity: &impl Identity,
        metadata: UserMetadata,
    ) -> Result<SetUserMetadataRes> {
        let signature = sign_message(identity, metadata.clone().into())?;
        // unwrap safety: we know the sender is present because we just signed the message
        let sender = identity.sender().unwrap();
        let api_url = self
            .base_url
            .join("metadata/")
            .unwrap()
            .join(&sender.to_text())
            .unwrap();

        let res = self
            .client
            .post(api_url)
            .json(&SetUserMetadataReq {
                metadata,
                signature,
            })
            .send()
            .await?;

        let res: ApiResult<SetUserMetadataRes> = res.json().await?;
        Ok(res?)
    }

    pub async fn get_user_metadata(&self, user_principal: Principal) -> Result<GetUserMetadataRes> {
        let api_url = self
            .base_url
            .join("metadata/")
            .unwrap()
            .join(&user_principal.to_text())
            .unwrap();

        let res = self.client.get(api_url).send().await?;

        let res: ApiResult<GetUserMetadataRes> = res.json().await?;
        Ok(res?)
    }
}

impl MetadataClient<true> {
    pub fn with_jwt_token(self, jwt_token: String) -> Self {
        Self {
            jwt_token: Some(jwt_token),
            ..self
        }
    }

    pub async fn delete_metadata_bulk(&self, users: Vec<Principal>) -> Result<()> {
        let api_url = self.base_url.join("metadata/bulk").unwrap();

        let jwt_token = self.jwt_token.as_ref().expect("jwt token not set");
        let mut headers = HeaderMap::new();
        headers.insert(AUTHORIZATION, HeaderValue::from_str(jwt_token).unwrap());

        let body = BulkUsers { users };

        let res = self
            .client
            .delete(api_url)
            .json(&body)
            .headers(headers)
            .send()
            .await?;

        let res: ApiResult<()> = res.json().await?;
        Ok(res?)
    }
}<|MERGE_RESOLUTION|>--- conflicted
+++ resolved
@@ -11,14 +11,14 @@
     Url,
 };
 use types::{
-<<<<<<< HEAD
     ApiResult, BulkUsers, GetUserMetadataRes, RegisterDeviceReq, RegisterDeviceRes,
-    SetUserMetadataReq, SetUserMetadataRes, UnregisterDeviceReq, UnregisterDeviceRes, UserMetadata,
-=======
-    ApiResult, BulkUsers, GetUserMetadataRes, SetUserMetadataReq, SetUserMetadataRes, UserMetadata,
->>>>>>> 37f02f59
+    SetUserMetadataReq, SetUserMetadataReqMetadata, SetUserMetadataRes, UnregisterDeviceReq,
+    UnregisterDeviceRes,
 };
 use yral_identity::ic_agent::sign_message;
+
+// Re-export the DeviceRegistrationToken and NotificationKey types
+pub use types::{DeviceRegistrationToken, NotificationKey};
 
 #[derive(Clone, Debug)]
 pub struct MetadataClient<const AUTH: bool> {
@@ -49,7 +49,7 @@
     pub async fn set_user_metadata(
         &self,
         identity: &impl Identity,
-        metadata: UserMetadata,
+        metadata: SetUserMetadataReqMetadata,
     ) -> Result<SetUserMetadataRes> {
         let signature = sign_message(identity, metadata.clone().into())?;
         // unwrap safety: we know the sender is present because we just signed the message
@@ -88,6 +88,64 @@
         let res: ApiResult<GetUserMetadataRes> = res.json().await?;
         Ok(res?)
     }
+
+    pub async fn register_device(
+        &self,
+        identity: &impl Identity,
+        registration_token: DeviceRegistrationToken,
+    ) -> Result<RegisterDeviceRes> {
+        let signature = sign_message(identity, registration_token.clone().into())?;
+        // unwrap safety: we know the sender is present because we just signed the message
+        let sender = identity.sender().unwrap();
+        let api_url = self
+            .base_url
+            .join("notifications/")
+            .unwrap()
+            .join(&sender.to_text())
+            .unwrap();
+
+        let res = self
+            .client
+            .post(api_url)
+            .json(&RegisterDeviceReq {
+                registration_token,
+                signature,
+            })
+            .send()
+            .await?;
+
+        let res: ApiResult<RegisterDeviceRes> = res.json().await?;
+        Ok(res?)
+    }
+
+    pub async fn unregister_device(
+        &self,
+        identity: &impl Identity,
+        registration_token: DeviceRegistrationToken,
+    ) -> Result<UnregisterDeviceRes> {
+        let signature = sign_message(identity, registration_token.clone().into())?;
+        // unwrap safety: we know the sender is present because we just signed the message
+        let sender = identity.sender().unwrap();
+        let api_url = self
+            .base_url
+            .join("notifications/")
+            .unwrap()
+            .join(&sender.to_text())
+            .unwrap();
+
+        let res = self
+            .client
+            .delete(api_url)
+            .json(&UnregisterDeviceReq {
+                registration_token,
+                signature,
+            })
+            .send()
+            .await?;
+
+        let res: ApiResult<UnregisterDeviceRes> = res.json().await?;
+        Ok(res?)
+    }
 }
 
 impl MetadataClient<true> {
