--- conflicted
+++ resolved
@@ -3,11 +3,8 @@
 use candid::Principal;
 use error::ApiError;
 use serde::{Deserialize, Serialize};
-<<<<<<< HEAD
 use serde_json::Value;
-=======
 use utoipa::ToSchema;
->>>>>>> 96b41fcb
 pub use yral_identity::{msg_builder::Message, Error, Signature};
 
 pub type ApiResult<T> = Result<T, ApiError>;
@@ -117,11 +114,7 @@
     pub image: Option<String>,
 }
 
-<<<<<<< HEAD
-#[derive(Serialize, Deserialize, Clone, PartialEq, Debug)]
-=======
-#[derive(Serialize, Deserialize, Clone, PartialEq, Eq, ToSchema)]
->>>>>>> 96b41fcb
+#[derive(Serialize, Deserialize, Clone, PartialEq, Eq, ToSchema, Debug)]
 pub struct SendNotificationReq {
     pub notification: NotificationPayload,
     #[serde(skip_serializing_if = "Option::is_none")]
@@ -310,11 +303,7 @@
 
 pub type SendNotificationRes = ();
 
-<<<<<<< HEAD
-#[derive(Serialize, Deserialize, Clone, PartialEq, Eq, Debug)]
-=======
-#[derive(Serialize, Deserialize, Clone, PartialEq, Eq, ToSchema)]
->>>>>>> 96b41fcb
+#[derive(Serialize, Deserialize, Clone, PartialEq, Eq, ToSchema, Debug)]
 pub struct CanisterSessionRegisteredRes {
     pub success: bool,
     pub error: Option<String>,
