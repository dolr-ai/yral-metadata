name: Deploy to Fly on push to main
on:
  workflow_dispatch:
  push:
    branches:
      - master

jobs:
  build:
    uses: ./.github/workflows/build.yml
    with:
      publish-artifact: true

  deploy:
    name: Deploy
    needs: build
    runs-on: ubuntu-latest
    steps:
      - uses: actions/checkout@v3
      - name: Download build
        uses: actions/download-artifact@v4
        with:
          name: build-musl
      - run: chmod +x target/x86_64-unknown-linux-musl/release/yral-metadata-server
      - uses: superfly/flyctl-actions/setup-flyctl@master
      - name: Set secret tokens
        run: |
          flyctl secrets set REDIS_URL=$REDIS_URL --app "yral-metadata" --stage
          flyctl secrets set JWT_PUBLIC_KEY="$JWT_PUBLIC_KEY" --app "yral-metadata" --stage
          flyctl secrets set YRAL_METADATA_USER_NOTIFICATION_API_KEY="$YRAL_METADATA_USER_NOTIFICATION_API_KEY" --app "yral-metadata" --stage
<<<<<<< HEAD
          flyctl secrets set CLIENT_NOTIFICATIONS_GOOGLE_SERVICE_ACCOUNT_KEY="$CLIENT_NOTIFICATIONS_GOOGLE_SERVICE_ACCOUNT_KEY" --app "$APP_NAME" --stage
          flyctl secrets set GOOGLE_CLIENT_NOTIFICATIONS_PROJECT_ID="$GOOGLE_CLIENT_NOTIFICATIONS_PROJECT_ID" --app "$APP_NAME" --stage
          flyctl secrets set BACKEND_ADMIN_IDENTITY="$YRAL_APP_ADMIN_DFX_IDENTITY_PRIVATE_KEY" --app "$APP_NAME" --stage
          flyctl secrets set YRAL_AUTH_PUBLIC_KEY="$YRAL_AUTH_JWT_VERIFY_PUBLIC_KEY" --app "$APP_NAME" --stage
=======
          flyctl secrets set CLIENT_NOTIFICATIONS_GOOGLE_SERVICE_ACCOUNT_KEY="$CLIENT_NOTIFICATIONS_GOOGLE_SERVICE_ACCOUNT_KEY" --app "yral-metadata" --stage
          flyctl secrets set GOOGLE_CLIENT_NOTIFICATIONS_PROJECT_ID="$GOOGLE_CLIENT_NOTIFICATIONS_PROJECT_ID" --app "yral-metadata" --stage
          flyctl secrets set GOOGLE_CLIENT_NOTIFICATIONS_SENDER_ID="$GOOGLE_CLIENT_NOTIFICATIONS_SENDER_ID" --app "yral-metadata" --stage
>>>>>>> a0e3e0cf
        env:
          REDIS_URL: ${{ secrets.AUTH_FLY_IO_UPSTASH_REDIS_DATABASE_CONNECTION_STRING }}
          FLY_API_TOKEN: ${{ secrets.AUTH_METADATA_MICROSERVICE_FLY_IO_GITHUB_ACTION }}
          JWT_PUBLIC_KEY: ${{ secrets.YRAL_AUTH_METADATA_SERVICE_ACCESS_PUBLIC_KEY }}
          YRAL_METADATA_USER_NOTIFICATION_API_KEY: ${{ secrets.YRAL_METADATA_USER_NOTIFICATION_API_KEY }}
          GOOGLE_CLIENT_NOTIFICATIONS_PROJECT_ID: ${{ vars.GOOGLE_CLIENT_NOTIFICATIONS_PROJECT_ID }}
          GOOGLE_CLIENT_NOTIFICATIONS_SENDER_ID: ${{ vars.GOOGLE_CLIENT_NOTIFICATIONS_SENDER_ID }}
          CLIENT_NOTIFICATIONS_GOOGLE_SERVICE_ACCOUNT_KEY: ${{ secrets.CLIENT_NOTIFICATIONS_GOOGLE_SERVICE_ACCOUNT_KEY }}
          BACKEND_ADMIN_IDENTITY: ${{ secrets.YRAL_APP_ADMIN_DFX_IDENTITY_PRIVATE_KEY }}
          YRAL_AUTH_PUBLIC_KEY: ${{ secrets.YRAL_AUTH_JWT_VERIFY_PUBLIC_KEY }}
      - name: Deploy a docker container to Fly.io
        run: flyctl deploy --remote-only
        env:
          FLY_API_TOKEN: ${{ secrets.AUTH_METADATA_MICROSERVICE_FLY_IO_GITHUB_ACTION }}<|MERGE_RESOLUTION|>--- conflicted
+++ resolved
@@ -28,16 +28,11 @@
           flyctl secrets set REDIS_URL=$REDIS_URL --app "yral-metadata" --stage
           flyctl secrets set JWT_PUBLIC_KEY="$JWT_PUBLIC_KEY" --app "yral-metadata" --stage
           flyctl secrets set YRAL_METADATA_USER_NOTIFICATION_API_KEY="$YRAL_METADATA_USER_NOTIFICATION_API_KEY" --app "yral-metadata" --stage
-<<<<<<< HEAD
           flyctl secrets set CLIENT_NOTIFICATIONS_GOOGLE_SERVICE_ACCOUNT_KEY="$CLIENT_NOTIFICATIONS_GOOGLE_SERVICE_ACCOUNT_KEY" --app "$APP_NAME" --stage
           flyctl secrets set GOOGLE_CLIENT_NOTIFICATIONS_PROJECT_ID="$GOOGLE_CLIENT_NOTIFICATIONS_PROJECT_ID" --app "$APP_NAME" --stage
           flyctl secrets set BACKEND_ADMIN_IDENTITY="$YRAL_APP_ADMIN_DFX_IDENTITY_PRIVATE_KEY" --app "$APP_NAME" --stage
           flyctl secrets set YRAL_AUTH_PUBLIC_KEY="$YRAL_AUTH_JWT_VERIFY_PUBLIC_KEY" --app "$APP_NAME" --stage
-=======
-          flyctl secrets set CLIENT_NOTIFICATIONS_GOOGLE_SERVICE_ACCOUNT_KEY="$CLIENT_NOTIFICATIONS_GOOGLE_SERVICE_ACCOUNT_KEY" --app "yral-metadata" --stage
-          flyctl secrets set GOOGLE_CLIENT_NOTIFICATIONS_PROJECT_ID="$GOOGLE_CLIENT_NOTIFICATIONS_PROJECT_ID" --app "yral-metadata" --stage
-          flyctl secrets set GOOGLE_CLIENT_NOTIFICATIONS_SENDER_ID="$GOOGLE_CLIENT_NOTIFICATIONS_SENDER_ID" --app "yral-metadata" --stage
->>>>>>> a0e3e0cf
+          flyctl secrets set GOOGLE_CLIENT_NOTIFICATIONS_SENDER_ID="$GOOGLE_CLIENT_NOTIFICATIONS_SENDER_ID" --app "$APP_NAME" --stage
         env:
           REDIS_URL: ${{ secrets.AUTH_FLY_IO_UPSTASH_REDIS_DATABASE_CONNECTION_STRING }}
           FLY_API_TOKEN: ${{ secrets.AUTH_METADATA_MICROSERVICE_FLY_IO_GITHUB_ACTION }}
