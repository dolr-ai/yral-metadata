use std::collections::HashMap;
use std::env;

use reqwest::Client;
use serde_json::json;
use types::NotificationKey;
use types::NotificationPayload;

use crate::firebase::Firebase;
use crate::Error;
use crate::Result;

pub mod utils {
    use serde::{Deserialize, Serialize};

    use crate::error::{Error, Result};

    #[derive(Serialize, Deserialize)]
    #[serde(rename_all = "lowercase")]
    pub enum Operation {
        Create,
        Add,
        Remove,
    }

    #[derive(Serialize, Deserialize)]
    pub struct Request {
        pub operation: Operation,
        pub notification_key_name: String,
        #[serde(skip_serializing_if = "Option::is_none")]
        pub notification_key: Option<String>,
        pub registration_ids: Vec<String>,
    }

    pub fn get_notification_key_name_from_principal(principal_id: &String) -> String {
        format!("notification_key_{}", principal_id)
    }

    pub fn get_create_request_body(
        notification_key_name: String,
        registration_token: String,
    ) -> Result<String> {
        serde_json::to_string(&Request {
            operation: Operation::Create,
            notification_key_name,
            notification_key: None,
            registration_ids: vec![registration_token],
        })
        .map_err(|e| Error::Unknown(e.to_string()))
    }

    pub fn get_add_request_body(
        notification_key_name: String,
        notification_key: String,
        registration_token: String,
    ) -> Result<String> {
        serde_json::to_string(&Request {
            operation: Operation::Add,
            notification_key_name,
            notification_key: Some(notification_key),
            registration_ids: vec![registration_token],
        })
        .map_err(|e| Error::Unknown(e.to_string()))
    }

    pub fn get_remove_request_body(
        notification_key_name: String,
        notification_key: String,
        registration_token: String,
    ) -> Result<String> {
        serde_json::to_string(&Request {
            operation: Operation::Remove,
            notification_key_name,
            notification_key: Some(notification_key),
            registration_ids: vec![registration_token],
        })
        .map_err(|e| Error::Unknown(e.to_string()))
    }
}

impl Firebase {
    pub async fn update_notification_devices(&self, data: String) -> Result<Option<String>> {
        let is_remove_operation = data.contains("remove");

        let client = Client::new();
        let url = "https://fcm.googleapis.com/fcm/notification";

        let firebase_token = self
            .get_access_token(&["https://www.googleapis.com/auth/firebase.messaging"])
            .await?;
        let response = client
            .post(url)
            .header("Authorization", format!("Bearer {}", firebase_token))
            .header("Content-Type", "application/json")
            .header(
                "project_id",
                env::var("GOOGLE_CLIENT_NOTIFICATIONS_SENDER_ID")
                    .map_err(|e| Error::Unknown(e.to_string()))?,
            )
            .header("access_token_auth", "true")
            .body(data)
            .send()
            .await;

        match response {
            Ok(response) => {
                if !response.status().is_success() {
                    log::error!("Error updating notification devices: {:?}", response);
                    return Err(Error::FirebaseApiErr(
                        response
                            .text()
                            .await
                            .map_err(|e| Error::Unknown(e.to_string()))?,
                    ));
                }

                if is_remove_operation {
                    return Ok(None);
                }

                match response.json::<HashMap<String, String>>().await {
                    Ok(response) => Ok(Some(response["notification_key"].clone())),
                    Err(err) => Err(Error::FirebaseApiErr(format!(
                        "error parsing json: {}",
                        err
                    ))),
                }
            }
            Err(err) => {
                log::error!("Error updating notification devices: {:?}", err);
                Err(Error::FirebaseApiErr(err.to_string()))
            }
        }
    }

    pub async fn send_message_to_group(
        &self,
        notification_key: NotificationKey,
        data_payload: NotificationPayload,
    ) -> Result<()> {
        log::info!("[send_message_to_group] Entered. Notification Key: {}, Data: {:?}", notification_key.key, data_payload);

        let client = Client::new();
        let project_id_string = env::var("GOOGLE_CLIENT_NOTIFICATIONS_PROJECT_ID").map_err(|e| {
            Error::Unknown(format!(
                "Missing GOOGLE_CLIENT_NOTIFICATIONS_PROJECT_ID: {}",
                e
            ))
        })?;
        let url = format!(
            "https://fcm.googleapis.com/v1/projects/{}/messages:send",
            project_id_string
        );
        log::info!("[send_message_to_group] FCM URL: {}", url);

        let firebase_token = self
            .get_access_token(&["https://www.googleapis.com/auth/firebase.messaging"])
            .await?;

        let message_body = json!({
            "message": {
                "token": notification_key.key,
<<<<<<< HEAD
                "notification": data_payload
=======
                "data": data_payload
>>>>>>> be4dec38
            }
        });
        log::info!("[send_message_to_group] FCM Message Body: {:?}", message_body);

        let response = client
            .post(url)
            .header("Authorization", format!("Bearer {}", firebase_token))
            .header("Content-Type", "application/json")
            .json(&message_body) // Send the JSON payload
            .send()
            .await;

        match response {
            Ok(response) => {
                let status = response.status(); // Clone status before consuming body
                if !status.is_success() {
                    let error_text = response
                        .text()
                        .await
                        .unwrap_or_else(|_| "Failed to read error body".to_string());
                    log::error!(
                        "Error sending FCM message: Status: {}, Body: {}",
                        status,
                        error_text
                    );
                    Err(Error::FirebaseApiErr(format!(
                        "FCM send failed: {} - {}",
                        status, error_text
                    )))
                } else {
                    let response_text = response
                        .text()
                        .await
                        .unwrap_or_else(|_| "Failed to read success body".to_string());
                    log::info!(
                        "Successfully sent FCM message. Response: {:?}",
                        response_text
                    );
                    Ok(())
                }
            }
            Err(err) => {
                log::error!("Error sending FCM message request: {:?}", err);
                Err(Error::FirebaseApiErr(err.to_string()))
            }
        }
    }
}<|MERGE_RESOLUTION|>--- conflicted
+++ resolved
@@ -138,8 +138,6 @@
         notification_key: NotificationKey,
         data_payload: NotificationPayload,
     ) -> Result<()> {
-        log::info!("[send_message_to_group] Entered. Notification Key: {}, Data: {:?}", notification_key.key, data_payload);
-
         let client = Client::new();
         let project_id_string = env::var("GOOGLE_CLIENT_NOTIFICATIONS_PROJECT_ID").map_err(|e| {
             Error::Unknown(format!(
@@ -160,11 +158,7 @@
         let message_body = json!({
             "message": {
                 "token": notification_key.key,
-<<<<<<< HEAD
                 "notification": data_payload
-=======
-                "data": data_payload
->>>>>>> be4dec38
             }
         });
         log::info!("[send_message_to_group] FCM Message Body: {:?}", message_body);
