--- conflicted
+++ resolved
@@ -138,15 +138,6 @@
         notification_key: NotificationKey,
         data_payload: NotificationPayload,
     ) -> Result<()> {
-<<<<<<< HEAD
-        log::info!(
-            "[send_message_to_group] Entered. Notification Key: {}, Data: {:?}",
-            notification_key.key,
-            data_payload
-        );
-
-=======
->>>>>>> 072e71b3
         let client = Client::new();
         let project_id_string =
             env::var("GOOGLE_CLIENT_NOTIFICATIONS_PROJECT_ID").map_err(|e| {
