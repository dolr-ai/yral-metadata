--- conflicted
+++ resolved
@@ -9,12 +9,8 @@
     // Setup
     let redis_pool = create_test_redis_pool().await.expect("Redis pool");
     let user_principal = generate_test_principal(1);
-<<<<<<< HEAD
     let metadata = create_test_metadata_req(100, "testuser");
-=======
-    let metadata = create_test_metadata_req(100, "test_user");
-    let unique_key = generate_unique_test_key_prefix();
->>>>>>> 71af47f6
+    let unique_key = generate_unique_test_key_prefix();
 
     // Execute - using core implementation that skips signature verification
     let result = set_user_metadata_core(&redis_pool, user_principal, &metadata, &unique_key).await;
@@ -55,24 +51,14 @@
     let unique_key = generate_unique_test_key_prefix();
 
     // First request
-<<<<<<< HEAD
     let metadata1 = create_test_metadata_req(200, "originalname");
-    set_user_metadata_core(&redis_pool, user_principal, &metadata1)
-=======
-    let metadata1 = create_test_metadata_req(200, "original_name");
     set_user_metadata_core(&redis_pool, user_principal, &metadata1, &unique_key)
->>>>>>> 71af47f6
         .await
         .unwrap();
 
     // Second request with updated name
-<<<<<<< HEAD
     let metadata2 = create_test_metadata_req(200, "updatedname");
-    let result = set_user_metadata_core(&redis_pool, user_principal, &metadata2).await;
-=======
-    let metadata2 = create_test_metadata_req(200, "updated_name");
     let result = set_user_metadata_core(&redis_pool, user_principal, &metadata2, &unique_key).await;
->>>>>>> 71af47f6
 
     // Verify
     assert!(result.is_ok());
