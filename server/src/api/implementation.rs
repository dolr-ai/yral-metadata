use bb8::PooledConnection;
use bb8_redis::RedisConnectionManager;
use candid::Principal;
use elsa::FrozenVec;
use futures::{stream, StreamExt, TryStreamExt};
use redis::AsyncCommands;
use regex::Regex;
use std::{collections::HashMap, rc::Rc, sync::LazyLock};
use types::{
    BulkGetUserMetadataReq, BulkGetUserMetadataRes, BulkUsers, CanisterToPrincipalReq, CanisterToPrincipalRes, GetUserMetadataRes, GetUserMetadataV2Res, SetUserMetadataReq, SetUserMetadataReqMetadata, SetUserMetadataRes, UserMetadata, UserMetadataByUsername, UserMetadataV2
};

use crate::{
    state::RedisPool,
<<<<<<< HEAD
    utils::{
        canister::{CANISTER_TO_PRINCIPAL_KEY},
        error::{Error, Result},
    },
=======
    utils::error::{Error, Result},
>>>>>>> 71af47f6
};

pub const METADATA_FIELD: &str = "metadata";

fn username_info_key(user_name: &str) -> String {
    format!("username-info:{}", user_name)
}

async fn set_metadata_for_username(
    conn: &mut PooledConnection<'_, RedisConnectionManager>,
    user_principal: Principal,
    user_name: String,
) -> Result<()> {
    static USERNAME_REGEX: LazyLock<Regex> = LazyLock::new(|| Regex::new(r"^([a-zA-Z0-9]){3,15}$").unwrap());

    if !USERNAME_REGEX.is_match(&user_name) {
        return Err(Error::InvalidUsername);
    }

    let key = username_info_key(&user_name);
    let meta = UserMetadataByUsername {
        user_principal,
    };
    let meta_raw = serde_json::to_vec(&meta).map_err(Error::Deser)?;

    let inserted: usize = conn.hset_nx(&key, METADATA_FIELD, &meta_raw).await?;
    if inserted != 1 {
        return Err(Error::DuplicateUsername);
    }

    Ok(())
}

/// Core implementation for setting user metadata (without signature verification)
/// This is the actual business logic after authentication/authorization
pub async fn set_user_metadata_core(
    redis_pool: &RedisPool,
    user_principal: Principal,
<<<<<<< HEAD
    set_metadata: &SetUserMetadataReqMetadata,
=======
    metadata: &SetUserMetadataReqMetadata,
    can2prin_key: &str,
>>>>>>> 71af47f6
) -> Result<SetUserMetadataRes> {
    let user = user_principal.to_text();
    let mut conn = redis_pool.get().await?;

    let existing_meta: Option<Box<[u8]>> = conn
        .hget(&user, METADATA_FIELD)
        .await?;

    if !set_metadata.user_name.is_empty() {
        set_metadata_for_username(&mut conn, user_principal, set_metadata.user_name.clone())
            .await?;
    }

    let new_meta = if let Some(existing_meta) = existing_meta {
        let mut existing: UserMetadata = serde_json::from_slice(&existing_meta)
            .map_err(Error::Deser)?;
        existing.user_canister_id = set_metadata.user_canister_id;

        if !existing.user_name.is_empty() {
            let key = username_info_key(&existing.user_name);
            let _del: usize = conn.hdel(&key, METADATA_FIELD).await?;
        }
        existing.user_name = set_metadata.user_name.clone();
 
        existing
    } else {
        UserMetadata { 
            user_canister_id: set_metadata.user_canister_id,
            user_name: set_metadata.user_name.clone(),
            notification_key: None,
            is_migrated: false
        }
    };


    // Serialize metadata
    let meta_raw = serde_json::to_vec(&new_meta).map_err(Error::Deser)?;

    // Store user metadata
    let _replaced: bool = conn.hset(&user, METADATA_FIELD, &meta_raw).await?;

    // Update reverse index: canister_id -> user_principal
    let _: bool = conn
<<<<<<< HEAD
        .hset(
            CANISTER_TO_PRINCIPAL_KEY,
            new_meta.user_canister_id.to_text(),
            &user,
        )
=======
        .hset(can2prin_key, metadata.user_canister_id.to_text(), &user)
>>>>>>> 71af47f6
        .await?;

    Ok(())
}

/// Core implementation for setting user metadata
pub async fn set_user_metadata_impl(
    redis_pool: &RedisPool,
    user_principal: Principal,
    req: SetUserMetadataReq,
    can2prin_key: &str,
) -> Result<SetUserMetadataRes> {
    // Verify signature
    req.signature.verify_identity(
        user_principal,
        req.metadata
            .clone()
            .try_into()
            .map_err(|_| Error::AuthTokenMissing)?,
    )?;

    // Call core implementation
    set_user_metadata_core(redis_pool, user_principal, &req.metadata, can2prin_key).await
}

/// Core implementation for getting user metadata
pub async fn get_user_metadata_impl(
    redis_pool: &RedisPool,
    username_or_principal: String,
) -> Result<GetUserMetadataV2Res> {
    let mut conn = redis_pool.get().await?;
    let user_principal = if let Ok(principal) = Principal::from_text(username_or_principal.as_str()) {
        principal
    } else {
       let key = username_info_key(username_or_principal.as_str());
       let meta_raw: Option<Box<[u8]>> = conn.hget(&key, METADATA_FIELD).await?;
       let Some(meta_raw) = meta_raw else {
            return Ok(None);
       };
       let meta: UserMetadataByUsername = serde_json::from_slice(&meta_raw).map_err(Error::Deser)?;
       meta.user_principal
    };


    let meta_raw: Option<Box<[u8]>> = conn.hget(&user_principal.to_text(), METADATA_FIELD).await?;

    match meta_raw {
        Some(raw) => {
            let meta: UserMetadata = serde_json::from_slice(&raw).map_err(Error::Deser)?;
            Ok(Some(UserMetadataV2::from_metadata(user_principal, meta)))
        }
        None => Ok(None),
    }
}

/// Core implementation for bulk delete of user metadata
pub async fn delete_metadata_bulk_impl(
    redis_pool: &RedisPool,
    users: BulkUsers,
    can2prin_key: &str,
) -> Result<()> {
    let keys = users.users.iter().map(|k| k.to_text()).collect::<Vec<_>>();

<<<<<<< HEAD
    let canister_ids: Rc<FrozenVec<String>> = Rc::new(FrozenVec::new());
    let usernames: Rc<FrozenVec<String>> = Rc::new(FrozenVec::new());

    let conn = redis_pool.get().await?;
    let mut inner_stream = stream::iter(users.users.iter().copied())
        .map(|user_principal| {
            let mut conn = conn.clone();
            let canister_ids = canister_ids.clone();
            let usernames = usernames.clone();
            async move {
                let user = user_principal.to_text();
=======
    // Get a new connection for this operation
    let mut conn = redis_pool.get().await?;
    // First, collect canister IDs before deletion concurrently
    let canister_ids_stream = stream::iter(users.users.iter().cloned())
        .map(|user_principal| {
            let mut conn = conn.clone();
            async move {
                let user = user_principal.to_text();

>>>>>>> 71af47f6
                let meta_raw: Option<Box<[u8]>> = conn.hget(&user, METADATA_FIELD).await?;
                let Some(meta_raw) = meta_raw else {
                    return Ok::<(), Error>(());
                };

<<<<<<< HEAD
                let meta: UserMetadata = serde_json::from_slice(&meta_raw).map_err(Error::Deser)?;
                canister_ids.push(meta.user_canister_id.to_text());
                if !meta.user_name.is_empty() {
                    usernames.push(username_info_key(meta.user_name.as_str()));
                }

                Ok(())
        }}).buffer_unordered(10); // Process up to 10 requests concurrently (being conservative here)

    while let Some(_) = inner_stream.try_next().await? {}
    std::mem::drop(inner_stream);

    let canister_ids = Rc::try_unwrap(canister_ids)
        .map_err(|_| ())
        .expect("[BUG] CONCURRENCY: All refs to canister_ids should be dropped before this point")
        .into_vec();
    let usernames = Rc::try_unwrap(usernames)
        .map_err(|_| ())
        .expect("[BUG] CONCURRENCY: All refs to usernames should be dropped before this point")
        .into_vec();
=======
                Ok::<Option<String>, Error>(canister_id)
            }
        })
        .buffer_unordered(25); // Process up to 25 requests concurrently (being conservative here)
>>>>>>> 71af47f6


    // Delete user metadata
    let chunk_size = 1000;
    let mut failed = 0;
    let mut conn = redis_pool.get().await?;
    for chunk in keys.chunks(chunk_size) {
        let res: usize = conn.del(chunk).await?;
        failed += chunk.len() - res as usize;
    }

    // Also remove from reverse index
    if !canister_ids.is_empty() {
        for chunk in canister_ids.chunks(chunk_size) {
            let _: usize = conn.hdel(can2prin_key, chunk).await?;
        }
    }

    // remove unused usernames
    if !usernames.is_empty() {
        for chunk in usernames.chunks(chunk_size) {
            let _: usize = conn.del(chunk).await?;
        }
    }

    if failed > 0 {
        return Err(Error::Unknown(format!("failed to delete {} keys", failed)));
    }

    Ok(())
}

/// Core implementation for bulk get of user metadata
pub async fn get_user_metadata_bulk_impl(
    redis_pool: &RedisPool,
    req: BulkGetUserMetadataReq,
) -> Result<BulkGetUserMetadataRes> {
    // Create a stream of futures that fetch metadata for each principal
    let futures_stream = stream::iter(req.users.iter().cloned())
        .map(|principal| {
            let redis_pool = redis_pool.clone();
            async move {
                let user = principal.to_text();

                // Get a new connection for this operation
                let mut conn = redis_pool.get().await?;
                let meta_raw: Option<Box<[u8]>> = conn.hget(&user, METADATA_FIELD).await?;

                let metadata = match meta_raw {
                    Some(raw) => {
                        let meta: UserMetadata =
                            serde_json::from_slice(&raw).map_err(Error::Deser)?;
                        Some(meta)
                    }
                    None => None,
                };

                Ok::<(Principal, GetUserMetadataRes), Error>((principal, metadata))
            }
        })
        .buffer_unordered(10); // Process up to 10 requests concurrently

    // Collect all results into a HashMap
    let results: HashMap<Principal, GetUserMetadataRes> = futures_stream.try_collect().await?;

    Ok(results)
}

/// Core implementation for bulk canister to principal lookup
pub async fn get_canister_to_principal_bulk_impl(
    redis_pool: &RedisPool,
    req: CanisterToPrincipalReq,
    can2prin_key: &str,
) -> Result<CanisterToPrincipalRes> {
    // Handle empty request
    if req.canisters.is_empty() {
        return Ok(CanisterToPrincipalRes {
            mappings: HashMap::new(),
        });
    }

    let mut conn = redis_pool.get().await?;
    let mut mappings = HashMap::new();

    // Process in batches to avoid potential issues with very large requests
    const BATCH_SIZE: usize = 1000;

    for batch in req.canisters.chunks(BATCH_SIZE) {
        // Convert canister IDs to strings for Redis
        let canister_ids: Vec<String> = batch.iter().map(|c| c.to_text()).collect();

        // Use HMGET to fetch multiple values at once from the Redis hash
        let values: Vec<Option<String>> = conn.hget(can2prin_key, &canister_ids).await?;

        // Process results for this batch
        for (i, canister_id) in batch.iter().enumerate() {
            if let Some(Some(principal_str)) = values.get(i) {
                if let Ok(user_principal) = Principal::from_text(principal_str) {
                    mappings.insert(*canister_id, user_principal);
                }
            }
        }
    }

    Ok(CanisterToPrincipalRes { mappings })
}<|MERGE_RESOLUTION|>--- conflicted
+++ resolved
@@ -12,14 +12,7 @@
 
 use crate::{
     state::RedisPool,
-<<<<<<< HEAD
-    utils::{
-        canister::{CANISTER_TO_PRINCIPAL_KEY},
-        error::{Error, Result},
-    },
-=======
     utils::error::{Error, Result},
->>>>>>> 71af47f6
 };
 
 pub const METADATA_FIELD: &str = "metadata";
@@ -58,12 +51,8 @@
 pub async fn set_user_metadata_core(
     redis_pool: &RedisPool,
     user_principal: Principal,
-<<<<<<< HEAD
     set_metadata: &SetUserMetadataReqMetadata,
-=======
-    metadata: &SetUserMetadataReqMetadata,
     can2prin_key: &str,
->>>>>>> 71af47f6
 ) -> Result<SetUserMetadataRes> {
     let user = user_principal.to_text();
     let mut conn = redis_pool.get().await?;
@@ -107,15 +96,11 @@
 
     // Update reverse index: canister_id -> user_principal
     let _: bool = conn
-<<<<<<< HEAD
         .hset(
-            CANISTER_TO_PRINCIPAL_KEY,
+            can2prin_key,
             new_meta.user_canister_id.to_text(),
             &user,
         )
-=======
-        .hset(can2prin_key, metadata.user_canister_id.to_text(), &user)
->>>>>>> 71af47f6
         .await?;
 
     Ok(())
@@ -179,7 +164,6 @@
 ) -> Result<()> {
     let keys = users.users.iter().map(|k| k.to_text()).collect::<Vec<_>>();
 
-<<<<<<< HEAD
     let canister_ids: Rc<FrozenVec<String>> = Rc::new(FrozenVec::new());
     let usernames: Rc<FrozenVec<String>> = Rc::new(FrozenVec::new());
 
@@ -191,23 +175,11 @@
             let usernames = usernames.clone();
             async move {
                 let user = user_principal.to_text();
-=======
-    // Get a new connection for this operation
-    let mut conn = redis_pool.get().await?;
-    // First, collect canister IDs before deletion concurrently
-    let canister_ids_stream = stream::iter(users.users.iter().cloned())
-        .map(|user_principal| {
-            let mut conn = conn.clone();
-            async move {
-                let user = user_principal.to_text();
-
->>>>>>> 71af47f6
                 let meta_raw: Option<Box<[u8]>> = conn.hget(&user, METADATA_FIELD).await?;
                 let Some(meta_raw) = meta_raw else {
                     return Ok::<(), Error>(());
                 };
 
-<<<<<<< HEAD
                 let meta: UserMetadata = serde_json::from_slice(&meta_raw).map_err(Error::Deser)?;
                 canister_ids.push(meta.user_canister_id.to_text());
                 if !meta.user_name.is_empty() {
@@ -215,7 +187,7 @@
                 }
 
                 Ok(())
-        }}).buffer_unordered(10); // Process up to 10 requests concurrently (being conservative here)
+        }}).buffer_unordered(25); // Process up to 25 requests concurrently (being conservative here)
 
     while let Some(_) = inner_stream.try_next().await? {}
     std::mem::drop(inner_stream);
@@ -228,12 +200,6 @@
         .map_err(|_| ())
         .expect("[BUG] CONCURRENCY: All refs to usernames should be dropped before this point")
         .into_vec();
-=======
-                Ok::<Option<String>, Error>(canister_id)
-            }
-        })
-        .buffer_unordered(25); // Process up to 25 requests concurrently (being conservative here)
->>>>>>> 71af47f6
 
 
     // Delete user metadata
